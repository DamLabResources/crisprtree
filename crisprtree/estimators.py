--- conflicted
+++ resolved
@@ -24,22 +24,13 @@
     def build_pipeline(**kwargs):
         raise NotImplementedError
 
-<<<<<<< HEAD
     def annotate_sequence(self, spacer, seq, mismatch_tolerance = 4,
-=======
-    def annotate_sequence(self, protospacers, seq, mismatch_tolerance = 4,
->>>>>>> b92aa7fb
                           exhaustive = False, extra_qualifiers=None):
         """
         Parameters
         ----------
-<<<<<<< HEAD
         spacer : Seq
             spacer to search
-=======
-        protospacers : list
-            List of Seq-like objects of protospacers (without PAM)
->>>>>>> b92aa7fb
         seq : SeqRecord
             The sequence to query.
         exhaustive : bool
@@ -58,20 +49,10 @@
         """
         from crisprtree.annotators import annotate_grna_binding
 
-<<<<<<< HEAD
         return annotate_grna_binding(spacer, seq, self,
                                      exhaustive = exhaustive,
                                      mismatch_tolerance = mismatch_tolerance,
                                      extra_qualifiers = extra_qualifiers)
-=======
-        for protospacer in smrt_seq_convert('str', protospacers):
-
-            annotate_grna_binding(str(protospacer) + self.PAM, seq, self,
-                                  exhaustive = exhaustive,
-                                  mismatch_tolerance = mismatch_tolerance,
-                                  extra_qualifiers = extra_qualifiers)
-        return seq
->>>>>>> b92aa7fb
 
 
 class MismatchEstimator(SequenceBase):
