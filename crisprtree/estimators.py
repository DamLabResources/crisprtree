from __future__ import division
from sklearn.base import BaseEstimator, ClassifierMixin
from sklearn.pipeline import Pipeline
from crisprtree.preprocessing import MatchingTransformer, OneHotTransformer
from crisprtree.utils import cas_offinder, tile_seqrecord
import numpy as np
import os
<<<<<<< HEAD
from Bio.Seq import Seq
from Bio.SeqRecord import SeqRecord
from Bio.SeqFeature import SeqFeature

from tempfile import TemporaryDirectory, NamedTemporaryFile
=======
import yaml

>>>>>>> b9b21c4c

this_dir, this_filename = os.path.split(os.path.abspath(__file__))
DATA_PATH = os.path.join(this_dir, '..',  "data")


class SequenceBase(BaseEstimator, ClassifierMixin):


    @staticmethod
    def build_pipeline(**kwargs):
        raise NotImplementedError

    def annotate_sequence(self, gRNA, seq, mismatch_tolerance = 4,
                          exhaustive = False, extra_qualifiers=None):
        """
        Parameters
        ----------
        gRNA : Seq
            gRNA to search
        seq : SeqRecord
            The sequence to query.
        exhaustive : bool
            If True then all positions within the seq_record are checked.
            If False then a mismatch search is performed first.
        mismatch_tolerance : int
            The number of mismatches to allow if using cas-offinder
        extra_qualifiers : dict
            Extra qualifiers to add to the SeqFeature

        Returns
        -------
        SeqRecord
            An shallow-copy of the original SeqRecord with the SeqFeatures
            filled with hits.
        """
        from crisprtree.annotators import annotate_grna_binding

        return annotate_grna_binding(str(gRNA), seq, self,
                                     exhaustive = exhaustive,
                                     mismatch_tolerance = mismatch_tolerance,
                                     extra_qualifiers = extra_qualifiers)


class MismatchEstimator(SequenceBase):
    """
    This estimator implements a simple "number of mismatches" determination of
    binding.
    """

    def __init__(self, seed_len = 4, tail_len = 16, miss_seed = 0, miss_tail = 3, pam = 'NGG'):
        """

        Parameters
        ----------
        seed_len : int
            The length of the seed region.
        tail_len : int
            The length of the tail region.
        miss_seed : int
            The number of mismatches allowed in the seed region.
        miss_tail : int
            The number of mismatches allowed in the tail region.
        pam : str
            Must the PAM be present

        Returns
        -------
        MismatchEstimator
        """

        self.seed_len = seed_len
        self.tail_len = tail_len
        self.miss_seed = miss_seed
        self.miss_tail = miss_tail
        self.pam = pam

    @staticmethod
    def load_yaml(path):

        with open(path) as handle:
            data = yaml.load(handle)

        kwargs = {'seed_len': data.get('Seed Length', 4),
                  'tail_len': data.get('Tail Length', 16),
                  'miss_seed': data.get('Seed Misses', 0),
                  'miss_tail': data.get('Tail Misses', 3),
                  'pam': data.get('PAM', 'NGG')}

        return MismatchEstimator.build_pipeline(**kwargs)

    @staticmethod
    def build_pipeline(**kwargs):
        """ Utility function to build a pipeline.
        Parameters
        ----------
        Keyword arguements are passed to the Estimator on __init__

        Returns
        -------

        Pipeline

        """

        pipe = Pipeline(steps = [('transform', MatchingTransformer()),
                                 ('predict', MismatchEstimator(**kwargs))])
        pipe.matcher = pipe.steps[1][1]

        return pipe

    def fit(self, X, y = None):
        return self

    def predict(self, X):
        """

        Parameters
        ----------
        X : array
            Should be Nx21 as produced by preprocessing.MatchingTransformer
        Returns
        -------

        """

        if X.shape[1] != 21:
            raise ValueError('Input array shape must be Nx21')

        seed_miss = (X[:, -(self.seed_len+1):-1] == False).sum(axis=1)
        non_seed_miss = (X[:, :-(self.seed_len)] == False).sum(axis=1)

        binders = (seed_miss <= self.miss_seed) & (non_seed_miss <= self.miss_tail)
        if self.pam:
            binders &= X[:, -1]

        return binders

    def predict_proba(self, X):
        return self.predict(X)


class MITEstimator(SequenceBase):

    def __init__(self, dampen = False, cutoff = 0.75):
        """
        Parameters
        ----------
        cutoff : float
            Cutoff for calling binding

        Returns
        -------

        MITEstimator

        """
        self.cutoff = cutoff
        self.dampen = dampen
        self.penalties = np.array([0, 0, 0.014, 0, 0, 0.395, 0.317, 0,
                                   0.389, 0.079, 0.445, 0.508, 0.613,
                                   0.851, 0.732, 0.828, 0.615, 0.804,
                                   0.685, 0.583])

    @staticmethod
    def build_pipeline(**kwargs):
        """ Utility function to build a pipeline.
        Parameters
        ----------
        Keyword arguements are passed to the Estimator on __init__

        Returns
        -------

        Pipeline

        """

        pipe = Pipeline(steps = [('transform', MatchingTransformer()),
                                 ('predict', MITEstimator(**kwargs))])
        return pipe

    def fit(self, X, y=None):
        return self

    def predict(self, X):
        S = self.predict_proba(X)
        return S >= self.cutoff

    def predict_proba(self, X):
        """
        Parameters
        ----------
        X : np.array

        Returns
        -------
        np.array
            return score array S calculated based on MIT matrix, Nx1 vector

        """

        if X.shape[1] != 21:
            raise ValueError('Input array shape must be Nx21')

        s1 = (1-(X[:,:-1] == np.array([False]))*self.penalties).prod(axis=1)

        mm = (X[:, :-1] == np.array([False])).sum(axis=1)
        n = mm.copy()

        def distance(x):
            idx = np.where(x==False)
            if len(idx[0]) > 1:
                return (idx[0][-1] - idx[0][0])
            else:
                return 0

        d = np.apply_along_axis(distance, axis=1, arr=X[: , :-1])
        with np.errstate(divide='ignore', invalid='ignore'):
            d = np.true_divide(d,(n-1))
            d[d == np.inf] = 0
            d = np.nan_to_num(d)


        D = 1 / ((19-d) / 19 * 4 + 1)
        D[n<2] =1
        S = s1
        psudoN = n.copy()
        psudoN[n <1] =1
        if self.dampen:
            S = s1*D*(np.array([1])/psudoN**2)

        S[mm==0]=1
        S *= X[:, -1].astype(float)

        return np.array(S)


class CFDEstimator(SequenceBase):

    def __init__(self, cutoff = 0.75):
        """
        Parameters
        ----------
        cutoff : float
            Cutoff for calling binding

        Returns
        -------

        CFDEstimator

        """

        self.cutoff = cutoff
        self._read_scores()

    def _read_scores(self):

        with open(os.path.join(DATA_PATH, 'cfdMatrix.csv')) as handle:
            vals = []
            for line in handle:
                line = line.replace(',', '').replace('[', '').replace(']', '').strip()
                vals += [float(v) for v in line.split()]

        self.score_vector = np.array(vals)


    @staticmethod
    def build_pipeline(**kwargs):
        """ Utility function to build a pipeline.
        Parameters
        ----------
        Keyword arguements are passed to the Estimator on __init__

        Returns
        -------

        Pipeline

        """

        pipe = Pipeline(steps = [('transform', OneHotTransformer()),
                                 ('predict', CFDEstimator(**kwargs))])
        return pipe


    def fit(self, X, y=None):
        return self


    def predict(self, X):

        return self.predict_proba(X) >= self.cutoff


    def predict_proba(self, X):

        if X.shape[1] != 336:
            raise ValueError('Input array shape must be Nx336')

        items = X.shape[0]
        scores = np.tile(self.score_vector, (items, 1))
        hot_scores = scores[X].reshape(-1, 21)

        probs = np.prod(hot_scores, axis=1)
        return probs



class KineticEstimator(BaseEstimator):

    def __init__(self, nseed = 11, dC = 1.8, Pmax = 0.74, variant = None,
                 dI = None, npair = None, pam = 'NGG', cutoff = 0.5):
        """
        Parameters
        ----------
        nseed : int
            Position at which half of single-missmatches will fail to cleave their target
        dC : float
            Free energy associated with a correct binding pair.
        Pmax : float
            The maximal cleavage efficiency of any single missmatch target
        variant : str
            Name of variant described in the paper. Must be:
             {spCas9,LbCpf1, AsCpf1}
             Sets all appropriate constants
        dI : float
            Free energy gain associated with an incorrect binding pair.
            Currently unused.
        npair : int
            Allowable distance between missmathes. Currently unused.
        pam : str
            PAM sequence.
        cutoff : float
            Probability cutoff to use when making binary comparisons.

        Returns
        -------

        KineticEstimator

        """

        if variant is not None:
            # Values taken from Figure 6: https://doi.org/10.1016/j.celrep.2018.01.045
            # Klein et al, Cell Reports, Feb 2018
            knowns = {'spCas9': {'nseed': 11, 'dC': 1.8, 'Pmax': 0.74, 'pam': 'NGG'},
                      'LbCpf1': {'nseed': 19, 'dC': 2.1, 'Pmax': 0.83, 'pam': 'NGG'},
                      'AsCpf1': {'nseed': 19, 'dC': 4, 'Pmax': 0.83, 'pam': 'NGG'}}
            try:
                data = knowns[variant]
            except KeyError:
                msg = 'Variant must be one of {spCas9,LbCpf1, AsCpf1} got: %s' % variant
                raise ValueError(msg)

            self.nseed = data['nseed']
            self.dC = data['dC']
            self.Pmax = data['Pmax']
            self.pam = data['pam']

        else:
            self.nseed = nseed
            self.dC = dC
            self.Pmax = Pmax
            self.pam = pam

        self.cutoff = cutoff


    @staticmethod
    def build_pipeline(**kwargs):
        """ Utility function to build a pipeline.
        Parameters
        ----------
        Keyword arguements are passed to the Estimator on __init__

        Returns
        -------

        Pipeline

        """

        pipe = Pipeline(steps = [('transform', MatchingTransformer()),
                                 ('predict', KineticEstimator(**kwargs))])
        return pipe

    def fit(self, X, y=None):
        return self

    def predict(self, X):

        return self.predict_proba(X) >= self.cutoff

    def predict_proba(self, X):

        if X.shape[1] != 21:
            raise ValueError('Input array shape must be Nx21')

        # Input array  : Position 0 => PAM distal region
        # Klein model  : Position 0 => PAM proximal region

        pos = np.arange(20, 0, -1)
        pclv = self.Pmax/(1+np.exp(-(pos-self.nseed)*self.dC))

        vals = pclv*(X[:,:-1]==False)

        scores = np.ones_like(vals)
        scores[X[:,:-1]==False] = vals[X[:,:-1]==False]

        probs = scores.prod(axis=1)

        # PAMs must be present
        probs *= X[:, -1]
        return probs<|MERGE_RESOLUTION|>--- conflicted
+++ resolved
@@ -5,16 +5,12 @@
 from crisprtree.utils import cas_offinder, tile_seqrecord
 import numpy as np
 import os
-<<<<<<< HEAD
 from Bio.Seq import Seq
 from Bio.SeqRecord import SeqRecord
 from Bio.SeqFeature import SeqFeature
 
 from tempfile import TemporaryDirectory, NamedTemporaryFile
-=======
 import yaml
-
->>>>>>> b9b21c4c
 
 this_dir, this_filename = os.path.split(os.path.abspath(__file__))
 DATA_PATH = os.path.join(this_dir, '..',  "data")
@@ -236,7 +232,6 @@
             d = np.true_divide(d,(n-1))
             d[d == np.inf] = 0
             d = np.nan_to_num(d)
-
 
         D = 1 / ((19-d) / 19 * 4 + 1)
         D[n<2] =1
